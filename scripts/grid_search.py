--- conflicted
+++ resolved
@@ -143,22 +143,15 @@
     parser.add_argument('-prm', '--pre_mirror', nargs='*', type=int, default=[0], help="Number of epochs of pre mirroring")
     parser.add_argument('-mir', '--mirror', nargs='*', type=int, default=[200], help="How often to perform weight mirroring")
     parser.add_argument('-md', '--mode', type=str, default="modulated", help="Modulated pass mode")
-<<<<<<< HEAD
     parser.add_argument('-na', '--normalize_activations', action='store_true', help='Normalize activations')
-=======
     parser.add_argument('-add', '--address', type=str, help="Ray node address", default='local')
->>>>>>> 747f9091
 
     args = parser.parse_args()
 
     cfg_dict = create_grid_search_dict(args)
 
-<<<<<<< HEAD
-    ray.init(address="local", num_cpus=args.cpus, num_gpus=args.gpus)
+    ray.init(address=args.address, num_cpus=args.cpus, num_gpus=args.gpus)
 
     main(cfg_dict, n_cpus=args.cpus, n_gpus=args.gpus, resume=args.resume)
-=======
-    ray.init(address=args.address, num_cpus=args.cpus, num_gpus=args.gpus)
->>>>>>> 747f9091
 
     ray.shutdown()