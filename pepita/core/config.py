--- conflicted
+++ resolved
@@ -56,13 +56,9 @@
 
 # Parameters for FCNet
 hparams.MODEL.FCNet = CN()
-<<<<<<< HEAD
 hparams.MODEL.FCNet.HIDDEN_LAYER_SIZES = [1024, 512, 216]
 hparams.MODEL.FCNet.LAYER_INIT = "he_normal"
-=======
-hparams.MODEL.FCNet.HIDDEN_LAYER_SIZES = [1024]
-hparams.MODEL.FCNet.LAYER_INIT = 'he_normal'
->>>>>>> a691d678
+
 
 
 # Parameters for SkipFCNet
