import numpy as np

from scipy import spatial

import torch
from torch.utils.data.sampler import SubsetRandomSampler
import torch.nn.functional as F
from torch.optim.lr_scheduler import StepLR

import torchmetrics

import pytorch_lightning as pl

from loguru import logger

from pepita.models import modelpool
from ..dataset import datapool, get_data_info
from . import config


class PEPITATrainer(pl.LightningModule):
    r"""Class for training models using the PEPITA algorithm"""

    def __init__(self, hparams):
        super(PEPITATrainer, self).__init__()
        self.automatic_optimization = (
            False  # to stop pytorch_lightning from using the optimizer
        )

        self.hparams.update(hparams)

        # Loading datasets
        (
            self.train_dataloader_v,
            self.val_dataloader_v,
            self.test_dataloader_v,
        ) = datapool(
            self.hparams.DATASET,
            self.hparams.TRAINING.BATCH_SIZE,
            val_split=self.hparams.TRAINING.VAL_SPLIT,
            augment=self.hparams.TRAINING.AUGMENT,
            num_workers=self.hparams.HARDWARE.NUM_WORKERS,
            normalize=self.hparams.TRAINING.NORMALIZE,
        )

        # Loading model
        self.model, self.input_size, self.n_classes, self.reshape = modelpool(
            self.hparams.MODEL_ARCH, self.hparams
        )
        self.example_input_array = torch.rand((1, self.input_size))

        # Setting hyperparams
        self.lr = self.hparams.TRAINING.LR
        self.mom = self.hparams.TRAINING.MOMENTUM
        self.wd = hparams.TRAINING.WD
        self.bs = self.hparams.TRAINING.BATCH_SIZE
        self.lr_decay = self.hparams.TRAINING.LR_DECAY
        self.decay_epoch = self.hparams.TRAINING.DECAY_EPOCH

        self.wmlr = self.hparams.TRAINING.WMLR
        self.wmwd = self.hparams.TRAINING.WMWD
        self.premirror = self.hparams.TRAINING.PRE_MIRROR
        self.mirror = self.hparams.TRAINING.MIRROR

        self.train_acc = torchmetrics.Accuracy()
        self.val_acc = torchmetrics.Accuracy()

        self.wmlr = 0.01
        self.wmwd = 0.0001

    def forward(self, x):
        return self.model(x)

    def training_step(self, batch, batch_idx):
        with torch.no_grad():
            imgs, gt = batch
            if self.reshape:
                imgs = imgs.reshape(-1, self.input_size)
            outputs = self(imgs)

            one_hot = F.one_hot(gt, num_classes=self.n_classes)

            # Compute modulated activations
<<<<<<< HEAD
            if self.current_epoch >= self.premirror:
                self.model.modulated_forward(imgs, outputs - one_hot, imgs.shape[0])

            # Perform weight mirroring
            if (
                self.current_epoch < self.premirror
                or not (self.current_epoch + 1) % self.mirror
            ):
=======
            if self.current_epoch >= 5:
                self.model.modulated_forward(imgs, outputs-one_hot, imgs.shape[0])
                if self.current_epoch%10==0 and self.current_epoch >= 60:
                    self.model.mirror_weights(imgs.shape[0])
            else:
>>>>>>> a691d678
                self.model.mirror_weights(imgs.shape[0])

            loss = F.cross_entropy(outputs, gt)
            self.train_acc(torch.argmax(outputs, -1), gt)
<<<<<<< HEAD
=======
            
            if self.current_epoch >= 5:
                opt = self.optimizers()
                opt.step()
                opt.zero_grad()
>>>>>>> a691d678

            opt_w, opt_b = self.optimizers()
            opt_w.step()
            opt_w.zero_grad()
            opt_b.step()
            opt_b.zero_grad()

        return {"train_loss": loss, "train_acc": self.train_acc}

    def training_epoch_end(self, outputs):

        if self.current_epoch in self.hparams.TRAINING.DECAY_EPOCH:
            logger.info(
                f"Epoch {self.current_epoch} - Learning rate decay: {self.lr} -> {self.lr*self.lr_decay}"
            )
            self.lr = self.lr * self.lr_decay
            opt_w, opt_b = self.optimizers()
            opt_w.param_groups[0]["lr"] = self.lr

<<<<<<< HEAD
        avg_loss = torch.stack([x["train_loss"] for x in outputs]).mean()
=======
        avg_loss = torch.stack([x['train_loss'] for x in outputs]).mean()

>>>>>>> a691d678
        tensorboard_logs = {
            "train_loss": avg_loss,
            "train_acc": self.train_acc,
            "angle": self.model.compute_angle(),
            "weight_norms": self.model.get_weights_norm(),
            "step": self.current_epoch,
        }
        self.log_dict(tensorboard_logs, prog_bar=True, on_step=False, on_epoch=True)

    def validation_step(self, batch, batch_idx):
        with torch.no_grad():
            imgs, gt = batch
            if self.reshape:
                imgs = imgs.reshape(-1, self.input_size)
            outputs = self(imgs)

            val_loss = F.cross_entropy(outputs, gt)
            self.val_acc(torch.argmax(outputs, -1), gt)

        return {"val_loss": val_loss, "val_acc": self.val_acc}

    def validation_epoch_end(self, outputs):
        avg_loss = torch.stack([x["val_loss"] for x in outputs]).mean()
        tensorboard_logs = {
            "val_loss": avg_loss,
            "val_acc": self.val_acc,
            "step": self.current_epoch,
        }
        self.log_dict(tensorboard_logs, prog_bar=True, on_step=False, on_epoch=True)

    def test_step(self, batch, batch_idx):
        with torch.no_grad():
            imgs, gt = batch
            if self.reshape:
                imgs = imgs.reshape(-1, self.input_size)
            outputs = self(imgs)

            test_loss = F.cross_entropy(outputs, gt)
            n_correct_pred = torch.sum(torch.argmax(outputs, -1) == gt).item()

        return {
            "test_loss": test_loss,
            "n_correct_pred": n_correct_pred,
            "n_pred": len(gt),
        }

    def test_epoch_end(self, outputs):
        avg_loss = torch.stack([x["test_loss"] for x in outputs]).mean()
        test_acc = sum([x["n_correct_pred"] for x in outputs]) / sum(
            x["n_pred"] for x in outputs
        )
        logger.info(f"Testing loss: {avg_loss}")
        logger.info(f"Testing acc: {test_acc}")

    def configure_optimizers(self):
<<<<<<< HEAD
        # optimizer for weights
        opt_w = torch.optim.SGD(
            self.parameters(), lr=self.lr, momentum=self.mom, weight_decay=self.wd
        )
        # optimizer for feedback matrices
        opt_b = torch.optim.SGD(self.model.Bs, lr=self.wmlr, weight_decay=self.wmwd)
        return opt_w, opt_b

=======
        # TODO make changeable
        # par_list = []
        # lr = self.lr
        # for n, p in self.named_parameters():
        #     par_list.append({"params": p, "lr": lr})
        #     lr = 0.5 * lr
        return torch.optim.SGD(self.parameters(), lr=self.lr, momentum=0.9, weight_decay=0)
>>>>>>> a691d678
    def train_dataloader(self):
        return self.train_dataloader_v

    def val_dataloader(self):
        # return self.val_dataloader_v FIXME change
        return self.test_dataloader_v

    def test_dataloader(self):
<<<<<<< HEAD
        return self.test_dataloader_v
=======
        return self.test_dataloader_v

    @torch.no_grad()
    def compute_angle(self):
        r"""Returns angle between feedforward matrix and feedback matrix TODO adapt other functions to support multiple angles
        """
        return self.model.compute_angle()
>>>>>>> a691d678
<|MERGE_RESOLUTION|>--- conflicted
+++ resolved
@@ -81,7 +81,6 @@
             one_hot = F.one_hot(gt, num_classes=self.n_classes)
 
             # Compute modulated activations
-<<<<<<< HEAD
             if self.current_epoch >= self.premirror:
                 self.model.modulated_forward(imgs, outputs - one_hot, imgs.shape[0])
 
@@ -90,25 +89,15 @@
                 self.current_epoch < self.premirror
                 or not (self.current_epoch + 1) % self.mirror
             ):
-=======
-            if self.current_epoch >= 5:
-                self.model.modulated_forward(imgs, outputs-one_hot, imgs.shape[0])
-                if self.current_epoch%10==0 and self.current_epoch >= 60:
-                    self.model.mirror_weights(imgs.shape[0])
-            else:
->>>>>>> a691d678
                 self.model.mirror_weights(imgs.shape[0])
 
             loss = F.cross_entropy(outputs, gt)
             self.train_acc(torch.argmax(outputs, -1), gt)
-<<<<<<< HEAD
-=======
             
             if self.current_epoch >= 5:
                 opt = self.optimizers()
                 opt.step()
                 opt.zero_grad()
->>>>>>> a691d678
 
             opt_w, opt_b = self.optimizers()
             opt_w.step()
@@ -128,12 +117,7 @@
             opt_w, opt_b = self.optimizers()
             opt_w.param_groups[0]["lr"] = self.lr
 
-<<<<<<< HEAD
         avg_loss = torch.stack([x["train_loss"] for x in outputs]).mean()
-=======
-        avg_loss = torch.stack([x['train_loss'] for x in outputs]).mean()
-
->>>>>>> a691d678
         tensorboard_logs = {
             "train_loss": avg_loss,
             "train_acc": self.train_acc,
@@ -189,7 +173,7 @@
         logger.info(f"Testing acc: {test_acc}")
 
     def configure_optimizers(self):
-<<<<<<< HEAD
+
         # optimizer for weights
         opt_w = torch.optim.SGD(
             self.parameters(), lr=self.lr, momentum=self.mom, weight_decay=self.wd
@@ -198,15 +182,6 @@
         opt_b = torch.optim.SGD(self.model.Bs, lr=self.wmlr, weight_decay=self.wmwd)
         return opt_w, opt_b
 
-=======
-        # TODO make changeable
-        # par_list = []
-        # lr = self.lr
-        # for n, p in self.named_parameters():
-        #     par_list.append({"params": p, "lr": lr})
-        #     lr = 0.5 * lr
-        return torch.optim.SGD(self.parameters(), lr=self.lr, momentum=0.9, weight_decay=0)
->>>>>>> a691d678
     def train_dataloader(self):
         return self.train_dataloader_v
 
@@ -215,9 +190,6 @@
         return self.test_dataloader_v
 
     def test_dataloader(self):
-<<<<<<< HEAD
-        return self.test_dataloader_v
-=======
         return self.test_dataloader_v
 
     @torch.no_grad()
@@ -225,4 +197,3 @@
         r"""Returns angle between feedforward matrix and feedback matrix TODO adapt other functions to support multiple angles
         """
         return self.model.compute_angle()
->>>>>>> a691d678
